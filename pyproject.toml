--- conflicted
+++ resolved
@@ -8,20 +8,10 @@
 description = "Add your description here"
 requires-python = ">=3.12"
 dependencies = [
-<<<<<<< HEAD
     "fastapi>=0.116.1",
     "psycopg2-binary>=2.9.10",
     "pytest>=8.4.1",
     "rich>=14.1.0",
-=======
-    "conduit",
-    "fastapi>=0.116.1",
-    "google-genai>=1.32.0",
-    "pytest>=8.4.1",
-    "rich>=14.1.0",
-    "siphon>=0.10.0",
->>>>>>> 1c2bb63d
-    "uvicorn>=0.35.0",
 ]
 
 # ── Hatchling (build) ──────────────────────────────────────────────────────────
@@ -39,12 +29,8 @@
 # ── uv sources (local/editable deps) ───────────────────────────────────────────
 [tool.uv.sources]
 siphon = { path = "../siphon-project", editable = true }
-<<<<<<< HEAD
-database-clients = { path = "../database-clients", editable = true }
-=======
 conduit = { path = "../conduit-project", editable = true }
 
 # ─ entry points ────────────────────────────────────────────────────────────────
 [project.scripts]
-siphonserver = "siphonserver.server.main:main"
->>>>>>> 1c2bb63d
+siphonserver = "siphonserver.server.main:main"